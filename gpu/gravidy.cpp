--- conflicted
+++ resolved
@@ -79,12 +79,9 @@
 
     // Read the input file
     read_input_file(input_file);
-<<<<<<< HEAD
     //cudaSetDevice(1);
-=======
 
     // Memory allocation of the CPU arrays
->>>>>>> d48cd18b
     alloc_vectors_cpu();
 
     // Memory allocation of the GPU arrays
