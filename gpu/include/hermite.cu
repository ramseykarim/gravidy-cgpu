#include "hermite.cuh"

void integrate_gpu()
{
    double ATIME = 1.0e+10; // Actual integration time
    double ITIME = 0.0;     // Integration time
    int nact     = 0;       // Active particles
    int nsteps   = 0;       // Amount of steps per particles on the system
    iterations   = 0;       // Iterations of the integration

    // Tmp setting nblocks and nthreads
    nthreads = BSIZE;
    nblocks = ceil(n/(float)nthreads);

    // Copying the input file information from the CPU to the GPU
    CUDA_SAFE_CALL(cudaMemcpy(d_r,  h_r,  d4_size,cudaMemcpyHostToDevice));
    CUDA_SAFE_CALL(cudaMemcpy(d_v,  h_v,  d4_size,cudaMemcpyHostToDevice));
    CUDA_SAFE_CALL(cudaMemcpy(d_m,  h_m,  f1_size,cudaMemcpyHostToDevice));

    gpu_init_acc_jrk();   // Initial calculation of a and a1

    // Copying a and a1 from the GPU to the CPU
    CUDA_SAFE_CALL(cudaMemcpy(h_f,  d_f,  sizeof(Forces) * n ,cudaMemcpyDeviceToHost));

    init_dt(&ATIME);  // Initial calculation of time-steps using simple equation

    energy_ini = gpu_energy(); // Initial calculation of the energy of the system
    energy_tmp = energy_ini;  // Saving initial energy, to calculate errors

    get_energy_log(ITIME, iterations, nsteps, out, energy_tmp); // First log of the integration

    float tmp_time = 0.0f;
    gpu_time = 0.0f;

    while (ITIME < int_time)
    {
        ITIME = ATIME;                         // New integration time
        nact = find_particles_to_move(ITIME);  // Find particles to move (nact)
        save_old(nact);                        // Save old information

<<<<<<< HEAD
        //if (nact < n * alpha)
        if (nact < 60)
=======
        if (nact < beta)
>>>>>>> d48cd18b
        {
            predicted_pos_vel(ITIME);
            update_acc_jrk(nact);
            correction_pos_vel(ITIME, nact);       // Correct r and v of nact particles
            cpu_iterations++;
        }
        else
        {
            tmp_time = (float)clock()/CLOCKS_PER_SEC;
            predicted_pos_vel(ITIME);
            CUDA_SAFE_CALL(cudaMemcpy(d_p, h_p, sizeof(Predictor) * n,cudaMemcpyHostToDevice));
            gpu_update(nact);     // Update a and a1 of nact particles
            correction_pos_vel(ITIME, nact);       // Correct r and v of nact particles
            CUDA_SAFE_CALL(cudaMemcpy(d_r, h_r, d4_size, cudaMemcpyHostToDevice));
            CUDA_SAFE_CALL(cudaMemcpy(d_v, h_v, d4_size, cudaMemcpyHostToDevice));
            gpu_time += (float)clock()/CLOCKS_PER_SEC - tmp_time;
            gpu_iterations++;
        }

        next_itime(&ATIME);                    // Find next integration time

        //if(std::ceil(ITIME) == ITIME)          // Print log in every integer ITIME
        if(nact == n)          // Print log in every integer ITIME
        {
           get_energy_log(ITIME, iterations, nsteps, out, gpu_energy());
        }

        nsteps += nact;                        // Update nsteps with nact
        iterations++;                          // Increase iterations
    }
}<|MERGE_RESOLUTION|>--- conflicted
+++ resolved
@@ -38,12 +38,7 @@
         nact = find_particles_to_move(ITIME);  // Find particles to move (nact)
         save_old(nact);                        // Save old information
 
-<<<<<<< HEAD
-        //if (nact < n * alpha)
-        if (nact < 60)
-=======
         if (nact < beta)
->>>>>>> d48cd18b
         {
             predicted_pos_vel(ITIME);
             update_acc_jrk(nact);
