--- conflicted
+++ resolved
@@ -55,32 +55,6 @@
     #endif
 }
 
-<<<<<<< HEAD
-__global__ void reduce(Forces *d_in,
-                       Forces *d_out,
-                       unsigned int total)
-{
-    extern __shared__ Forces sdata[];
-
-    const int xid   = threadIdx.x;
-    const int bid   = blockIdx.x;
-    const int iaddr = xid + blockDim.x * bid;
-
-    sdata[xid] = d_in[iaddr];
-    __syncthreads();
-
-    if(xid < 8) sdata[xid] += sdata[xid + 8];
-    if(xid < 4) sdata[xid] += sdata[xid + 4];
-    if(xid < 2) sdata[xid] += sdata[xid + 2];
-    if(xid < 1) sdata[xid] += sdata[xid + 1];
-
-    if(xid == 0){
-        d_out[bid] = sdata[0];
-    }
-}
-=======
->>>>>>> 4fffda5a
-
 __host__ void gpu_update(int total) {
 
     // Fill the h_i Predictor array with the particles that we need
