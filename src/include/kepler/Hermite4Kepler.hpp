--- conflicted
+++ resolved
@@ -31,15 +31,10 @@
     double3 b_vec; // Semi-minor axis vector
     double ecc;       // Eccentricity
     double e_anomaly; // Eccentric anomaly
-    double e_anomaly0; // initial Eccentric anomaly
     double m_anomaly; // Mean anomaly
-<<<<<<< HEAD
 
-    double e_anomaly0; // Eccentric anomaly
-    double m_anomaly0; // Mean anomaly
-=======
-    double m_anomaly0; // initial Mean anomaly
->>>>>>> bd50118d
+    double e_anomaly0; // Initial Eccentric anomaly
+    double m_anomaly0; // Initial Mean anomaly
 } orbital_elements;
 
 class Hermite4Kepler : public Hermite4 {
