--- conflicted
+++ resolved
@@ -51,10 +51,6 @@
 
 // #define SSTR( x ) static_cast< std::ostringstream & >( ( std::ostringstream() << std::dec << x ) ).str()
 #define SSTR(x)   std::to_string(x)
-<<<<<<< HEAD
-
-=======
->>>>>>> 5b88c4bb
 
 /**
  * Class in charge of all the logging system in the code.
