## Makefile
<<<<<<< HEAD
HOST := $(shell hostname | cut -d . -f 1)

# Cluster at AEI
ifeq ($(HOST), gpu-01)
BOOST_PATH=/cluster/boost/1.52.0
CUDA_PATH=/cluster/gpu/nvidia/5.5
MPI_PATH=/cluster/openmpi/SL6/1.5.4/gcc
endif
# Cluster at AEI
ifeq ($(HOST), pinatubo)
BOOST_PATH=/usr
CUDA_PATH=/usr
=======

############################# Paths
#BOOST_PATH=/cluster/boost/1.52.0
#CUDA_PATH=/cluster/gpu/nvidia/5.5
#CUDA_PATH=/usr
>>>>>>> 8555cbff
MPI_PATH=/usr/lib/openmpi
endif
ifeq ($(HOST), neXus)
BOOST_PATH=/usr
CUDA_PATH=/opt/cuda
MPI_PATH=/usr/lib/openmpi
endif

############################# Paths
#CUDA_PATH=/usr

############################# Compilers
#CXX=        vtc++
CXX=        g++
NVCC=       $(CUDA_PATH)/bin/nvcc

############################# FLAGS

# Boost FLAGS
BOOSTFLAGS= -L$(BOOST_PATH)/lib     \
            -I$(BOOST_PATH)/include \
            -lboost_program_options

# Links FLAGS
LINKFLAGS=  -L$(CUDA_PATH)/lib64     \
            -I$(CUDA_PATH)/include   \
            -lcuda                   \
            -lcudart                 \
            -DGPU

# C++ FLAGS
CXXFLAGS=   $(BOOSTFLAGS) \
            -O3           \
            -Wall         \
            -pg           \
            -lgomp        \
            -fopenmp
#            -vt:verbose   \

# MPI FLAGS
#MPIFLAGS=   -L$(MPI_PATH)/lib
MPIFLAGS=   -L$(MPI_PATH)             \
            -I$(MPI_PATH)/include         \
            -I$(MPI_PATH)/include/openmpi \
            -pthread                      \
            -lmpi_cxx                     \
            -lmpi                         \
            -ldl                          \
            -D_MPI                        \
            -DOMPI_SKIP_MPICXX

# CUDA FLAGS
NVFLAGS=   -pg -O3 -arch=sm_20 -DGPU

############################# Objects

OBJS=       include/utils/OptionsParser.o   \
            include/NbodySystem.o           \
            include/utils/NbodyUtils.o      \
            include/utils/Logger.o          \
            include/Hermite4.o              \

OBJS_CPU=   $(OBJS)                         \
            include/cpu/Hermite4CPU.o       \

OBJS_MPI=   $(OBJS)                         \
            include/mpi/Hermite4MPI.o       \
            include/mpi/MPIUtils.o

OBJS_GPU=   $(OBJS)                         \
            include/gpu/Hermite4GPU.cuo

OBJS_KEPLER=$(OBJS)                         \
            include/kepler/Hermite4Kepler.o

############################# Main rules

cpu: gravidy-cpu

mpi: CXXFLAGS+=$(MPIFLAGS)
mpi: gravidy-mpi

gpu: CXXFLAGS+=$(LINKFLAGS)
gpu: gravidy-gpu

kepler: CXXFLAGS+=-DKEPLER
kepler: gravidy-kepler

############################# Rules to generate cuda object
%.cuo : %.cu
	$(NVCC) $(BOOSTFLAGS) $(NVFLAGS) -c $^ -o $@

############################# Rules to generate binaries

gravidy-cpu: gravidy.cpp $(OBJS_CPU)
	$(CXX) $(CXXFLAGS) $^ -o $@

gravidy-mpi: gravidy.cpp $(OBJS_MPI)
	$(CXX) $(CXXFLAGS) $^ -o $@

gravidy-gpu: gravidy.cpp $(OBJS_GPU)
	$(CXX) $(CXXFLAGS) $^ -o $@

gravidy-kepler: gravidy.cpp $(OBJS_KEPLER)
	$(CXX) $(CXXFLAGS) $^ -o $@

clean:
	rm -f gravidy-gpu
	rm -f gravidy-cpu
	rm -f gravidy-kepler
	rm -f gravidy-mpi

distclean: clean
	rm -f include/*.o
	rm -f include/utils/*.o
	rm -f include/gpu/*.{o,cuo}
	rm -f include/kepler/*.o
	rm -f include/mpi/*.o
	rm -f gmon.out<|MERGE_RESOLUTION|>--- conflicted
+++ resolved
@@ -1,5 +1,4 @@
 ## Makefile
-<<<<<<< HEAD
 HOST := $(shell hostname | cut -d . -f 1)
 
 # Cluster at AEI
@@ -12,13 +11,6 @@
 ifeq ($(HOST), pinatubo)
 BOOST_PATH=/usr
 CUDA_PATH=/usr
-=======
-
-############################# Paths
-#BOOST_PATH=/cluster/boost/1.52.0
-#CUDA_PATH=/cluster/gpu/nvidia/5.5
-#CUDA_PATH=/usr
->>>>>>> 8555cbff
 MPI_PATH=/usr/lib/openmpi
 endif
 ifeq ($(HOST), neXus)
